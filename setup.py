#!/usr/bin/env python

from setuptools import setup

setup(
	name="kiteconnect",
	version="3.1.2",
	description="The official Python client for the Kite Connect trading API",
	author="Rainmatter Technology (India)",
	author_email="talk@rainmatter.com",
	url="https://kite.trade",
	packages=["kiteconnect"],
	download_url="https://github.com/rainmattertech/pykiteconnect",
	license="MIT",
	classifiers=[
		"Development Status :: 4 - Beta",
		"Intended Audience :: Developers",
		"Intended Audience :: Financial and Insurance Industry",
		"Programming Language :: Python",
		"Natural Language :: English",
		"License :: OSI Approved :: MIT License",
		"Programming Language :: Python :: 2.6",
		"Programming Language :: Python :: 2.7",
		"Programming Language :: Python :: 3.3",
		"Programming Language :: Python :: 3.4",
		"Topic :: Office/Business :: Financial :: Investment",
		"Topic :: Software Development :: Libraries :: Python Modules",
		"Topic :: Software Development :: Libraries"
	],
<<<<<<< HEAD
	install_requires=["requests", "websocket-client"]
=======
	install_requires=["requests", "six"]
>>>>>>> 27904177
)
<|MERGE_RESOLUTION|>--- conflicted
+++ resolved
@@ -1,35 +1,31 @@
-#!/usr/bin/env python
-
-from setuptools import setup
-
-setup(
-	name="kiteconnect",
-	version="3.1.2",
-	description="The official Python client for the Kite Connect trading API",
-	author="Rainmatter Technology (India)",
-	author_email="talk@rainmatter.com",
-	url="https://kite.trade",
-	packages=["kiteconnect"],
-	download_url="https://github.com/rainmattertech/pykiteconnect",
-	license="MIT",
-	classifiers=[
-		"Development Status :: 4 - Beta",
-		"Intended Audience :: Developers",
-		"Intended Audience :: Financial and Insurance Industry",
-		"Programming Language :: Python",
-		"Natural Language :: English",
-		"License :: OSI Approved :: MIT License",
-		"Programming Language :: Python :: 2.6",
-		"Programming Language :: Python :: 2.7",
-		"Programming Language :: Python :: 3.3",
-		"Programming Language :: Python :: 3.4",
-		"Topic :: Office/Business :: Financial :: Investment",
-		"Topic :: Software Development :: Libraries :: Python Modules",
-		"Topic :: Software Development :: Libraries"
-	],
-<<<<<<< HEAD
-	install_requires=["requests", "websocket-client"]
-=======
-	install_requires=["requests", "six"]
->>>>>>> 27904177
-)
+#!/usr/bin/env python
+
+from setuptools import setup
+
+setup(
+	name="kiteconnect",
+	version="3.1.2",
+	description="The official Python client for the Kite Connect trading API",
+	author="Rainmatter Technology (India)",
+	author_email="talk@rainmatter.com",
+	url="https://kite.trade",
+	packages=["kiteconnect"],
+	download_url="https://github.com/rainmattertech/pykiteconnect",
+	license="MIT",
+	classifiers=[
+		"Development Status :: 4 - Beta",
+		"Intended Audience :: Developers",
+		"Intended Audience :: Financial and Insurance Industry",
+		"Programming Language :: Python",
+		"Natural Language :: English",
+		"License :: OSI Approved :: MIT License",
+		"Programming Language :: Python :: 2.6",
+		"Programming Language :: Python :: 2.7",
+		"Programming Language :: Python :: 3.3",
+		"Programming Language :: Python :: 3.4",
+		"Topic :: Office/Business :: Financial :: Investment",
+		"Topic :: Software Development :: Libraries :: Python Modules",
+		"Topic :: Software Development :: Libraries"
+	],
+	install_requires=["requests", "six", "websocket-client"]
+)